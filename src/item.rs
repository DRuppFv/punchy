--- conflicted
+++ resolved
@@ -184,14 +184,10 @@
                     BodyLayers::ENEMY | BodyLayers::BREAKABLE_ITEM
                 },
             ),
-<<<<<<< HEAD
-            lifetime: Lifetime(Timer::from_seconds(item_vars.3, false)),
-=======
             lifetime: Lifetime(Timer::from_seconds(
-                consts::THROW_ITEM_LIFETIME,
+                item_vars.3,
                 TimerMode::Once,
             )),
->>>>>>> 321a4082
             breakable: Breakable::new(0, false),
         }
     }
